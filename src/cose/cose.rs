--- conflicted
+++ resolved
@@ -19,15 +19,7 @@
 /// Verify a COSE signature.
 pub fn verify_signature(payload: &[u8], cose_signature: Vec<u8>) -> Result<(), CoseError> {
     // Parse COSE signature.
-<<<<<<< HEAD
-    let cose_signatures = decode_signature(cose_signature, payload);
-    if !cose_signatures.is_ok() {
-        return Err(CoseError::CoseParsingFailed);
-    }
-    let cose_signatures = cose_signatures.unwrap();
-=======
     let cose_signatures = decode_signature(cose_signature, payload)?;
->>>>>>> 51976df2
     if cose_signatures.len() != 1 {
         return Err(CoseError::LibraryFailure);
     }
