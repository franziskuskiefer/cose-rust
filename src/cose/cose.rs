--- conflicted
+++ resolved
@@ -16,11 +16,8 @@
     UnexpectedType,
     Unimplemented,
     VerificationFailed,
-<<<<<<< HEAD
     SigningFailed,
     UnkownSignatureScheme,
-=======
->>>>>>> 51976df2
 }
 
 /// Verify a COSE signature.
