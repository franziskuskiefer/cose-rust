use cose::test_setup as test;
use cose::*;
use cose::cose_sign::sign;
use cose::SignatureAlgorithm;

#[test]
fn test_cose_decode() {
    let payload = b"This is the content.";
    let cose_signatures = decode_signature(test::COSE_SIGNATURE_BYTES.to_vec(), payload).unwrap();
    assert_eq!(cose_signatures.len(), 1);
    assert_eq!(cose_signatures[0].signature_type, SignatureAlgorithm::ES256);
    assert_eq!(cose_signatures[0].signature, test::SIGNATURE_BYTES.to_vec());
<<<<<<< HEAD
=======
    assert_eq!(cose_signatures[0].certs[0], test::P256_ROOT.to_vec());
    assert_eq!(cose_signatures[0].certs[1], test::P256_INT.to_vec());
>>>>>>> 4084de58
}

// All keys here are from pykey.py/pycert.py from mozilla-central.
// Certificates can be generated with tools/certs/certs.sh and mozilla-central.

const P256_PARAMS: SignatureParameters = SignatureParameters {
    certificate: &test::P256_EE,
    algorithm: SignatureAlgorithm::ES256,
    pkcs8: &test::PKCS8_P256_EE,
};

#[test]
fn test_cose_sign_verify() {
    test::setup();
    let payload = b"This is the content.";
    let certs: [&[u8]; 2] = [&test::P256_ROOT,
                             &test::P256_INT];
    let params_vec = vec![P256_PARAMS];
    let cose_signature = sign(payload, &certs, &params_vec);
    assert!(cose_signature.is_ok());
    let cose_signature = cose_signature.unwrap();

    // Verify signature.
    assert!(verify_signature(payload, cose_signature).is_ok());
}

#[test]
fn test_cose_sign_verify_modified_payload() {
    test::setup();
    let payload = b"This is the content.";
    let certs: [&[u8]; 2] = [&test::P256_ROOT,
                             &test::P256_INT];
    let params_vec = vec![P256_PARAMS];
    let cose_signature = sign(payload, &certs, &params_vec);
    assert!(cose_signature.is_ok());
    let cose_signature = cose_signature.unwrap();

    // Verify signature.
    let payload = b"This is the content!";
    let verify_result = verify_signature(payload, cose_signature);
    assert!(verify_result.is_err());
    assert_eq!(verify_result, Err(CoseError::VerificationFailed));
}

#[test]
fn test_cose_sign_verify_wrong_cert() {
    test::setup();
    let payload = b"This is the content.";
    let certs: [&[u8]; 2] = [&test::P256_ROOT,
                             &test::P256_INT];
    let params = SignatureParameters {
        certificate: &test::P384_EE,
        algorithm: SignatureAlgorithm::ES256,
        pkcs8: &test::PKCS8_P256_EE,
    };
    let params_vec = vec![params];
    let cose_signature = sign(payload, &certs, &params_vec);
    assert!(cose_signature.is_ok());
    let cose_signature = cose_signature.unwrap();

    // Verify signature.
    let verify_result = verify_signature(payload, cose_signature);
    assert!(verify_result.is_err());
    assert_eq!(verify_result, Err(CoseError::VerificationFailed));
}

#[test]
fn test_cose_sign_verify_tampered_signature() {
    test::setup();
    let payload = b"This is the content.";
    let certs: [&[u8]; 2] = [&test::P256_ROOT,
                             &test::P256_INT];
    let params_vec = vec![P256_PARAMS];
    let cose_signature = sign(payload, &certs, &params_vec);
    assert!(cose_signature.is_ok());
    let mut cose_signature = cose_signature.unwrap();

    // Tamper with the cose signature.
    cose_signature[15] = cose_signature[15] ^ cose_signature[15];

    // Verify signature.
    let verify_result = verify_signature(payload, cose_signature);
    assert!(verify_result.is_err());
    assert_eq!(verify_result, Err(CoseError::VerificationFailed));
}

const RSA_PARAMS: SignatureParameters = SignatureParameters {
    certificate: &test::RSA_EE,
    algorithm: SignatureAlgorithm::PS256,
    pkcs8: &test::PKCS8_RSA_EE,
};

#[test]
fn test_cose_sign_verify_rsa() {
    test::setup();
    let payload = b"This is the RSA-signed content.";
    let certs: [&[u8]; 2] = [&test::RSA_ROOT,
                             &test::RSA_INT];
    let params_vec = vec![RSA_PARAMS];
    let cose_signature = sign(payload, &certs, &params_vec);
    assert!(cose_signature.is_ok());
    let cose_signature = cose_signature.unwrap();
    assert!(verify_signature(payload, cose_signature).is_ok());
}

#[test]
fn test_cose_sign_verify_rsa_modified_payload() {
    test::setup();
    let payload = b"This is the RSA-signed content.";
    let certs: [&[u8]; 2] = [&test::RSA_ROOT,
                             &test::RSA_INT];
    let params_vec = vec![RSA_PARAMS];
    let cose_signature = sign(payload, &certs, &params_vec);
    assert!(cose_signature.is_ok());
    let cose_signature = cose_signature.unwrap();
    let payload = b"This is the modified RSA-signed content.";
    let verify_result = verify_signature(payload, cose_signature);
    assert!(verify_result.is_err());
    assert_eq!(verify_result, Err(CoseError::VerificationFailed));
}

#[test]
fn test_cose_sign_verify_rsa_tampered_signature() {
    test::setup();
    let payload = b"This is the RSA-signed content.";
    let certs: [&[u8]; 2] = [&test::RSA_ROOT,
                             &test::RSA_INT];
    let params_vec = vec![RSA_PARAMS];
    let cose_signature = sign(payload, &certs, &params_vec);
    assert!(cose_signature.is_ok());
    let mut cose_signature = cose_signature.unwrap();
    cose_signature[45] = !cose_signature[45];
    let verify_result = verify_signature(payload, cose_signature);
    assert!(verify_result.is_err());
    assert_eq!(verify_result, Err(CoseError::VerificationFailed));
}

#[test]
fn test_cose_sign_verify_two_signatures() {
    test::setup();
    let payload = b"This is the content.";
    let certs: [&[u8]; 4] = [&test::P256_ROOT,
                             &test::P256_INT,
                             &test::RSA_ROOT,
                             &test::RSA_INT];
    let params_vec = vec![P256_PARAMS,
                          RSA_PARAMS];
    let cose_signature = sign(payload, &certs, &params_vec);
    assert!(cose_signature.is_ok());
    let cose_signature = cose_signature.unwrap();

    // Verify signature.
    assert!(verify_signature(payload, cose_signature).is_ok());
}

#[test]
fn test_cose_sign_verify_two_signatures_tampered_payload() {
    test::setup();
    let payload = b"This is the content.";
    let certs: [&[u8]; 4] = [&test::P256_ROOT,
                             &test::P256_INT,
                             &test::RSA_ROOT,
                             &test::RSA_INT];
    let params_vec = vec![P256_PARAMS,
                          RSA_PARAMS];
    let cose_signature = sign(payload, &certs, &params_vec);
    assert!(cose_signature.is_ok());
    let cose_signature = cose_signature.unwrap();

    // Verify signature.
    let payload = b"This is the content!";
    let verify_result = verify_signature(payload, cose_signature);
    assert!(verify_result.is_err());
    assert_eq!(verify_result, Err(CoseError::VerificationFailed));
}

#[test]
fn test_cose_sign_verify_two_signatures_tampered_signature() {
    test::setup();
    let payload = b"This is the content.";
    let certs: [&[u8]; 4] = [&test::P256_ROOT,
                             &test::P256_INT,
                             &test::RSA_ROOT,
                             &test::RSA_INT];
    let params_vec = vec![P256_PARAMS,
                          RSA_PARAMS];
    let cose_signature = sign(payload, &certs, &params_vec);
    assert!(cose_signature.is_ok());
    let mut cose_signature = cose_signature.unwrap();
    cose_signature[45] = !cose_signature[45];

    // Verify signature.
    let verify_result = verify_signature(payload, cose_signature);
    assert!(verify_result.is_err());
    assert_eq!(verify_result, Err(CoseError::VerificationFailed));
}<|MERGE_RESOLUTION|>--- conflicted
+++ resolved
@@ -10,11 +10,8 @@
     assert_eq!(cose_signatures.len(), 1);
     assert_eq!(cose_signatures[0].signature_type, SignatureAlgorithm::ES256);
     assert_eq!(cose_signatures[0].signature, test::SIGNATURE_BYTES.to_vec());
-<<<<<<< HEAD
-=======
     assert_eq!(cose_signatures[0].certs[0], test::P256_ROOT.to_vec());
     assert_eq!(cose_signatures[0].certs[1], test::P256_INT.to_vec());
->>>>>>> 4084de58
 }
 
 // All keys here are from pykey.py/pycert.py from mozilla-central.
