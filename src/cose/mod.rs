//! This module implements COSE using the `cose::decoder` and `cose::nss` bindings.

pub mod decoder;
mod util;

#[cfg(test)]
mod nss;
#[cfg(test)]
mod test_setup;
#[cfg(test)]
mod test_nss;
#[cfg(test)]
mod cose_sign;
#[cfg(test)]
mod test_cose;

#[cfg(test)]
use cose::decoder::*;

#[derive(Debug, PartialEq)]
pub enum CoseError {
    DecodingFailure,
    LibraryFailure,
    MalformedInput,
    MissingHeader,
    UnexpectedHeaderValue,
    UnexpectedTag,
    UnexpectedType,
    Unimplemented,
    VerificationFailed,
    UnknownSignatureScheme,
    SigningFailed,
}

#[derive(Debug)]
<<<<<<< HEAD
#[derive(PartialEq)]
pub enum CoseSignatureType {
    ES256,
    ES384,
    ES512,
=======
pub struct SignatureParameters<'a> {
    certificate: &'a [u8],
    algorithm: SignatureAlgorithm,
    pkcs8: &'a [u8],
}

#[derive(Debug)]
pub struct Signature<'a> {
    parameter: &'a SignatureParameters<'a>,
    signature_bytes: Vec<u8>,
}

/// An enum identifying supported signature algorithms. Currently only ECDSA with SHA256 (ES256) and
/// RSASSA-PSS with SHA-256 (PS256) are supported. Note that with PS256, the salt length is defined
/// to be 32 bytes.
#[derive(Debug)]
#[derive(PartialEq)]
pub enum SignatureAlgorithm {
    ES256,
    PS256,
    ES384,
>>>>>>> d1d9a20b
}

/// Verify a COSE signature.
#[cfg(test)]
pub fn verify_signature(payload: &[u8], cose_signature: Vec<u8>) -> Result<(), CoseError> {
    // Parse COSE signature.
    let cose_signatures = decode_signature(cose_signature, payload)?;
    if cose_signatures.len() < 1 {
        return Err(CoseError::MalformedInput);
    }

    for signature in cose_signatures {
        let signature_algorithm = &signature.signature_type;
        let signature_bytes = &signature.signature;
        let real_payload = &signature.to_verify;

        // Verify the parsed signatures.
        // We ignore the certs field here because we don't verify the certificate.
        let verify_result = nss::verify_signature(
            &signature_algorithm,
            &signature.signer_cert,
            real_payload,
            signature_bytes,
        );
        if !verify_result.is_ok() {
            return Err(CoseError::VerificationFailed);
        }
    }
    Ok(())
}<|MERGE_RESOLUTION|>--- conflicted
+++ resolved
@@ -33,13 +33,6 @@
 }
 
 #[derive(Debug)]
-<<<<<<< HEAD
-#[derive(PartialEq)]
-pub enum CoseSignatureType {
-    ES256,
-    ES384,
-    ES512,
-=======
 pub struct SignatureParameters<'a> {
     certificate: &'a [u8],
     algorithm: SignatureAlgorithm,
@@ -61,7 +54,7 @@
     ES256,
     PS256,
     ES384,
->>>>>>> d1d9a20b
+    ES512,
 }
 
 /// Verify a COSE signature.
