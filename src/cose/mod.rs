//! This module implements COSE using the `cose::decoder` and `cose::nss` bindings.

pub mod decoder;
mod util;

#[cfg(test)]
mod nss;
#[cfg(test)]
mod test_setup;
#[cfg(test)]
mod test_nss;
#[cfg(test)]
mod cose_sign;
#[cfg(test)]
mod test_cose;

#[cfg(test)]
use cose::decoder::*;

#[derive(Debug, PartialEq)]
pub enum CoseError {
    DecodingFailure,
    LibraryFailure,
    MalformedInput,
    MissingHeader,
    UnexpectedHeaderValue,
    UnexpectedTag,
    UnexpectedType,
    Unimplemented,
    VerificationFailed,
    UnknownSignatureScheme,
    SigningFailed,
    InvalidArgument,
}

#[derive(Debug)]
pub struct SignatureParameters<'a> {
    certificate: &'a [u8],
    algorithm: SignatureAlgorithm,
    pkcs8: &'a [u8],
}

#[derive(Debug)]
pub struct Signature<'a> {
    parameter: &'a SignatureParameters<'a>,
    signature_bytes: Vec<u8>,
}

/// An enum identifying supported signature algorithms. Currently only ECDSA with SHA256 (ES256) and
/// RSASSA-PSS with SHA-256 (PS256) are supported. Note that with PS256, the salt length is defined
/// to be 32 bytes.
#[derive(Debug)]
#[derive(PartialEq)]
pub enum SignatureAlgorithm {
    ES256,
    ES384,
<<<<<<< HEAD
    ES512,
=======
    ES521,
    PS256,
>>>>>>> e39b3e40
}

/// Verify a COSE signature.
#[cfg(test)]
pub fn verify_signature(payload: &[u8], cose_signature: Vec<u8>) -> Result<(), CoseError> {
    // Parse COSE signature.
    let cose_signatures = decode_signature(cose_signature, payload)?;
    if cose_signatures.len() < 1 {
        return Err(CoseError::MalformedInput);
    }

    for signature in cose_signatures {
        let signature_algorithm = &signature.signature_type;
        let signature_bytes = &signature.signature;
        let real_payload = &signature.to_verify;

        // Verify the parsed signatures.
        // We ignore the certs field here because we don't verify the certificate.
        let verify_result = nss::verify_signature(
            &signature_algorithm,
            &signature.signer_cert,
            real_payload,
            signature_bytes,
        );
        if !verify_result.is_ok() {
            return Err(CoseError::VerificationFailed);
        }
    }
    Ok(())
}<|MERGE_RESOLUTION|>--- conflicted
+++ resolved
@@ -54,12 +54,8 @@
 pub enum SignatureAlgorithm {
     ES256,
     ES384,
-<<<<<<< HEAD
-    ES512,
-=======
     ES521,
     PS256,
->>>>>>> e39b3e40
 }
 
 /// Verify a COSE signature.
