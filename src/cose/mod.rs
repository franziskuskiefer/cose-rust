//! This module implements COSE using the `cose::decoder` and `cose::nss` bindings.

pub mod decoder;
pub mod nss;

pub mod test_setup;
mod test_nss_verify;
mod test_nss_sign;
mod test_decoder;
<<<<<<< HEAD
mod test_cose;

use cose::decoder::*;

#[derive(Debug)]
pub enum CoseError {
    DecodingFailure,
    LibraryFailure,
    MalformedInput,
    MissingHeader,
    UnexpectedHeaderValue,
    UnexpectedTag,
    UnexpectedType,
    Unimplemented,
    VerificationFailed,
}

/// Verify a COSE signature.
pub fn verify_signature(payload: &[u8], cose_signature: Vec<u8>) -> Result<(), CoseError> {
    // Parse COSE signature.
    let cose_signatures = decode_signature(cose_signature, payload)?;
    if cose_signatures.len() != 1 {
        return Err(CoseError::LibraryFailure);
    }
    let signature_type = &cose_signatures[0].signature_type;
    let signature_algorithm = match *signature_type {
        CoseSignatureType::ES256 => nss::SignatureAlgorithm::ES256,
        _ => return Err(CoseError::LibraryFailure),
    };
    let signature_bytes = &cose_signatures[0].signature;
    let real_payload = &cose_signatures[0].to_verify;

    // Verify the parsed signature.
    let verify_result = nss::verify_signature(
        &signature_algorithm,
        &cose_signatures[0].signer_cert,
        real_payload,
        signature_bytes,
    );
    if !verify_result.is_ok() {
        return Err(CoseError::VerificationFailed);
    }
    Ok(())
}

/// Sign the payload and return a serialised `COSE_Sign` object.
#[allow(unused_variables)]
pub fn sign(payload: &[u8]) -> Result<Vec<u8>, CoseError> {
    unimplemented!()
}
=======
mod cose_sign;
mod test_cose;
>>>>>>> 9fb6f951
<|MERGE_RESOLUTION|>--- conflicted
+++ resolved
@@ -7,7 +7,7 @@
 mod test_nss_verify;
 mod test_nss_sign;
 mod test_decoder;
-<<<<<<< HEAD
+mod cose_sign;
 mod test_cose;
 
 use cose::decoder::*;
@@ -23,6 +23,8 @@
     UnexpectedType,
     Unimplemented,
     VerificationFailed,
+    UnkownSignatureScheme,
+    SigningFailed,
 }
 
 /// Verify a COSE signature.
@@ -57,8 +59,4 @@
 #[allow(unused_variables)]
 pub fn sign(payload: &[u8]) -> Result<Vec<u8>, CoseError> {
     unimplemented!()
-}
-=======
-mod cose_sign;
-mod test_cose;
->>>>>>> 9fb6f951
+}