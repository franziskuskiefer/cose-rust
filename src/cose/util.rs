--- conflicted
+++ resolved
@@ -13,11 +13,7 @@
     CborType::SignedInteger(match signature_type {
         &SignatureAlgorithm::ES256 => -7,
         &SignatureAlgorithm::ES384 => -35,
-<<<<<<< HEAD
-        &SignatureAlgorithm::ES512 => -36,
-=======
         &SignatureAlgorithm::ES521 => -36,
->>>>>>> e39b3e40
         &SignatureAlgorithm::PS256 => -37,
     })
 }
