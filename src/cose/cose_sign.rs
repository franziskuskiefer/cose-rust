--- conflicted
+++ resolved
@@ -4,11 +4,7 @@
 use cose::CoseError;
 use cose::util::{build_cose_signature, build_protected_header, build_protected_sig_header,
                  get_sig_struct_bytes};
-<<<<<<< HEAD
-use cose::CoseSignatureType;
-=======
 use cose::{Signature, SignatureParameters};
->>>>>>> d1d9a20b
 
 pub fn sign(
     payload: &[u8],
