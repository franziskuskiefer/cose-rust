use std::collections::BTreeMap;
use cbor::cbor::CborType;

/// Given a vector of bytes to append to, a tag to use, and an unsigned value to encode, uses the
/// CBOR unsigned integer encoding to represent the given value.
fn common_encode_unsigned(output: &mut Vec<u8>, tag: u8, value: u64) {
    assert!(tag < 8);
    let shifted_tag = tag << 5;
    match value {
        0...23 => {
            output.push(shifted_tag | (value as u8));
        }
        24...255 => {
            output.push(shifted_tag | 24);
            output.push(value as u8);
        }
        256...65_535 => {
            output.push(shifted_tag | 25);
            output.push((value >> 8) as u8);
            output.push((value & 255) as u8);
        }
        65_536...4_294_967_295 => {
            output.push(shifted_tag | 26);
            output.push((value >> 24) as u8);
            output.push(((value >> 16) & 255) as u8);
            output.push(((value >> 8) & 255) as u8);
            output.push((value & 255) as u8);
        }
        _ => {
            output.push(shifted_tag | 27);
            output.push((value >> 56) as u8);
            output.push(((value >> 48) & 255) as u8);
            output.push(((value >> 40) & 255) as u8);
            output.push(((value >> 32) & 255) as u8);
            output.push(((value >> 24) & 255) as u8);
            output.push(((value >> 16) & 255) as u8);
            output.push(((value >> 8) & 255) as u8);
            output.push((value & 255) as u8);
        }
    };
}

/// The major type is 0. For values 0 through 23, the 5 bits of additional information is just the
/// value of the unsigned number. For values representable in one byte, the additional information
/// has the value 24. If two bytes are necessary, the value is 25. If four bytes are necessary, the
/// value is 26. If 8 bytes are necessary, the value is 27. The following bytes are the value of the
/// unsigned number in as many bytes were indicated in network byte order (big endian).
fn encode_unsigned(output: &mut Vec<u8>, unsigned: u64) {
    common_encode_unsigned(output, 0, unsigned);
}

/// The major type is 1. The encoding is the same as for positive (i.e. unsigned) integers, except
/// the value encoded is -1 minus the value of the negative number.
fn encode_negative(output: &mut Vec<u8>, negative: i64) {
    assert!(negative < 0);
    let value_to_encode: u64 = (-1 - negative) as u64;
    common_encode_unsigned(output, 1, value_to_encode);
}

/// The major type is 2. The length of the data is encoded as with positive integers, followed by
/// the actual data.
fn encode_bytes(output: &mut Vec<u8>, bstr: &[u8]) {
    common_encode_unsigned(output, 2, bstr.len() as u64);
    output.extend_from_slice(bstr);
}

/// The major type is 3. The length is as with bstr. The UTF-8-encoded bytes of the string follow.
fn encode_string(output: &mut Vec<u8>, tstr: &str) {
    let utf8_bytes = tstr.as_bytes();
    common_encode_unsigned(output, 3, utf8_bytes.len() as u64);
    output.extend_from_slice(utf8_bytes);
}

/// The major type is 4. The number of items is encoded as with positive integers. Then follows the
/// encodings of the items themselves.
fn encode_array(output: &mut Vec<u8>, array: &[CborType]) {
    common_encode_unsigned(output, 4, array.len() as u64);
    for element in array {
        output.append(&mut element.serialize());
    }
}

/// The major type is 5. The number of pairs is encoded as with positive integers. Then follows the
/// encodings of each key, value pair. In Canonical CBOR, the keys must be sorted lowest value to
/// highest.
fn encode_map(output: &mut Vec<u8>, map: &BTreeMap<CborType, CborType>) {
    common_encode_unsigned(output, 5, map.len() as u64);
    for (key, value) in map {
        let key_encoded = key.serialize();
        for byte in key_encoded {
            output.push(byte);
        }
        output.append(&mut value.serialize());
    }
}

fn encode_tag(output: &mut Vec<u8>, tag: &u64, val: &CborType) {
    common_encode_unsigned(output, 6, *tag);
    output.append(&mut val.serialize());
}

/// The major type is 7. The only supported value for this type is 22, which is Null.
/// This makes the encoded value 246, or 0xf6.
fn encode_null(output: &mut Vec<u8>) {
    output.push(0xf6);
}

impl CborType {
    /// Serialize a Cbor object.
    pub fn serialize(&self) -> Vec<u8> {
        let mut bytes: Vec<u8> = Vec::new();
<<<<<<< HEAD
        match *self {
            CborType::Integer(ref unsigned) => encode_unsigned(&mut bytes, *unsigned),
            CborType::SignedInteger(ref negative) => encode_negative(&mut bytes, *negative),
            CborType::Bytes(ref bstr) => encode_bytes(&mut bytes, bstr),
            CborType::String(ref tstr) => encode_string(&mut bytes, tstr),
            CborType::Array(ref arr) => encode_array(&mut bytes, arr),
            CborType::Map(ref map) => encode_map(&mut bytes, map),
            CborType::Tag(ref t, ref val) => encode_tag(&mut bytes, t, val),
=======
        match self {
            &CborType::Integer(ref unsigned) => encode_unsigned(&mut bytes, *unsigned),
            &CborType::SignedInteger(ref negative) => encode_negative(&mut bytes, *negative),
            &CborType::Bytes(ref bstr) => encode_bytes(&mut bytes, &bstr),
            &CborType::String(ref tstr) => encode_string(&mut bytes, &tstr),
            &CborType::Array(ref arr) => encode_array(&mut bytes, &arr),
            &CborType::Map(ref map) => encode_map(&mut bytes, &map),
            &CborType::Tag(ref t, ref val) => encode_tag(&mut bytes, t, val),
            &CborType::Null => encode_null(&mut bytes),
>>>>>>> e9acd930
        };
        bytes
    }
}<|MERGE_RESOLUTION|>--- conflicted
+++ resolved
@@ -109,7 +109,6 @@
     /// Serialize a Cbor object.
     pub fn serialize(&self) -> Vec<u8> {
         let mut bytes: Vec<u8> = Vec::new();
-<<<<<<< HEAD
         match *self {
             CborType::Integer(ref unsigned) => encode_unsigned(&mut bytes, *unsigned),
             CborType::SignedInteger(ref negative) => encode_negative(&mut bytes, *negative),
@@ -118,17 +117,7 @@
             CborType::Array(ref arr) => encode_array(&mut bytes, arr),
             CborType::Map(ref map) => encode_map(&mut bytes, map),
             CborType::Tag(ref t, ref val) => encode_tag(&mut bytes, t, val),
-=======
-        match self {
-            &CborType::Integer(ref unsigned) => encode_unsigned(&mut bytes, *unsigned),
-            &CborType::SignedInteger(ref negative) => encode_negative(&mut bytes, *negative),
-            &CborType::Bytes(ref bstr) => encode_bytes(&mut bytes, &bstr),
-            &CborType::String(ref tstr) => encode_string(&mut bytes, &tstr),
-            &CborType::Array(ref arr) => encode_array(&mut bytes, &arr),
-            &CborType::Map(ref map) => encode_map(&mut bytes, &map),
-            &CborType::Tag(ref t, ref val) => encode_tag(&mut bytes, t, val),
-            &CborType::Null => encode_null(&mut bytes),
->>>>>>> e9acd930
+            CborType::Null => encode_null(&mut bytes),
         };
         bytes
     }
