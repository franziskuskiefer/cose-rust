--- conflicted
+++ resolved
@@ -9,21 +9,12 @@
 }
 
 impl DecoderCursor {
-<<<<<<< HEAD
-    /// Convert num bytes to a u64
-    fn read_int_from_bytes(&mut self, num: usize) -> Result<u64, &'static str> {
-        let bytes = &mut self.cursor;
-        let mut x: Vec<u8> = vec![0; num];
-        if bytes.read(&mut x).unwrap() != num {
-            return Err("Couldn't read all bytes");
-=======
     /// Read and return the given number of bytes from the cursor. Advances the cursor.
     fn read_bytes(&mut self, len: usize) -> Result<Vec<u8>, CborError> {
         let mut buf: Vec<u8> = vec![0; len];
         match self.cursor.read_exact(&mut buf) {
             Err(_) => return Err(CborError::TruncatedInput),
             Ok(()) => {}
->>>>>>> 51976df2
         }
         Ok(buf)
     }
@@ -102,25 +93,6 @@
         Ok(CborType::Map(map))
     }
 
-<<<<<<< HEAD
-    /// Decodes the next item in DecoderCursor.
-    pub fn decode_item(&mut self) -> Result<CborType, &'static str> {
-        let pos = self.cursor.position() as usize;
-        if self.cursor.get_ref().len() == 0 {
-            return Err("This item is empty.");
-        }
-        let major_type = self.cursor.get_ref()[pos] >> 5;
-        match major_type {
-            0 => return Ok(CborType::Integer(self.read_int().unwrap())),
-            1 => return Ok(self.read_signed_int().unwrap()),
-            2 => return Ok(self.read_byte_string().unwrap()),
-            4 => return Ok(self.read_array().unwrap()),
-            5 => return Ok(self.read_map().unwrap()),
-            6 => return Ok(CborType::Tag(self.read_int().unwrap(),
-                                         Box::new(self.decode_item().unwrap()))),
-            _ => return Err("Malformed first byte"),
-        }
-=======
     /// Peeks at the next byte in the cursor, but does not change the position.
     fn peek_byte(&mut self) -> Result<u8, CborError> {
         let x = self.read_bytes(1)?;
@@ -151,7 +123,6 @@
             _ => return Err(CborError::MalformedInput),
         };
         Ok(result)
->>>>>>> 51976df2
     }
 }
 
