--- conflicted
+++ resolved
@@ -1,6 +1,6 @@
 use std::collections::BTreeMap;
 use std::io::{Cursor, Read, Seek, SeekFrom};
-use cbor::cbor::{CborType};
+use cbor::cbor::CborType;
 
 /// Struct holding a cursor and additional information for decoding.
 #[derive(Debug)]
@@ -90,24 +90,12 @@
         // XXX: check for duplicate keys.
         let num_items = self.read_int().unwrap();
         // Create a new array.
-<<<<<<< HEAD
         let mut map: BTreeMap<CborType, CborType> = BTreeMap::new();
-=======
-        let mut map: Vec<CborMap> = Vec::new();
->>>>>>> bd64706f
         // Decode each of the num_items (key, data item) pairs.
         for _ in 0..num_items {
             let key_val = self.decode_item().unwrap();
             let item_value = self.decode_item().unwrap();
-<<<<<<< HEAD
             map.insert(key_val, item_value);
-=======
-            let item = CborMap {
-                key: key_val,
-                value: item_value
-            };
-            map.push(item);
->>>>>>> bd64706f
         }
         Ok(CborType::Map(map))
     }
@@ -129,30 +117,6 @@
     }
 }
 
-<<<<<<< HEAD
-=======
-#[derive(Debug)]
-#[derive(Clone)]
-#[derive(PartialEq)]
-pub struct CborMap {
-    pub key: CborType,
-    pub value: CborType,
-}
-
-#[derive(Debug)]
-#[derive(Clone)]
-#[derive(PartialEq)]
-pub enum CborType {
-    Integer(u64),
-    SignedInteger(i64),
-    Tag(u64, Box<CborType>),
-    Bytes(Vec<u8>),
-    String(String),
-    Array(Vec<CborType>),
-    Map(Vec<CborMap>),
-}
-
->>>>>>> bd64706f
 /// Read the CBOR structure in bytes and return it as a CBOR object.
 pub fn decode(bytes: Vec<u8>) -> Result<CborType, &'static str> {
     let mut decoder_cursor = DecoderCursor {
